import {Injectable} from '@angular/core';
import {Actions, Effect, ofType} from '@ngrx/effects';
import {select, Store} from '@ngrx/store';
import {filter, map, switchMap, tap, withLatestFrom} from 'rxjs/operators';
import {
  AddProject,
  ArchiveProject,
  DeleteProject,
  LoadProjectRelatedDataSuccess,
  ProjectActionTypes,
  UpdateProject,
  UpdateProjectIssueProviderCfg,
  UpdateProjectWorkEnd,
  UpdateProjectWorkStart
} from './project.actions';
import {selectCurrentProject, selectCurrentProjectId, selectProjectFeatureState} from './project.reducer';
import {PersistenceService} from '../../../core/persistence/persistence.service';
import {TaskService} from '../../tasks/task.service';
import {BookmarkService} from '../../bookmark/bookmark.service';
import {AttachmentService} from '../../attachment/attachment.service';
import {NoteService} from '../../note/note.service';
import {IssueService} from '../../issue/issue.service';
import {SnackService} from '../../../core/snack/snack.service';
import {getWorklogStr} from '../../../util/get-work-log-str';
import {TaskActionTypes} from '../../tasks/store/task.actions';
import {ReminderService} from '../../reminder/reminder.service';
import {MetricService} from '../../metric/metric.service';
import {ObstructionService} from '../../metric/obstruction/obstruction.service';
import {ImprovementService} from '../../metric/improvement/improvement.service';
import {ProjectService} from '../project.service';
import {BannerService} from '../../../core/banner/banner.service';
import {Router} from '@angular/router';
import {BannerId} from '../../../core/banner/banner.model';
import {GlobalConfigService} from '../../config/global-config.service';
import {TaskRepeatCfgService} from '../../task-repeat-cfg/task-repeat-cfg.service';
import {TagService} from '../../tag/tag.service';
import {T} from '../../../t.const';
import {isShowFinishDayNotification} from '../util/is-show-finish-day-notification';

@Injectable()
export class ProjectEffects {
  @Effect({dispatch: false}) syncProjectToLs$: any = this._actions$
    .pipe(
      ofType(
        ProjectActionTypes.AddProject,
        ProjectActionTypes.DeleteProject,
        ProjectActionTypes.SetCurrentProject,
        ProjectActionTypes.UpdateProject,
        ProjectActionTypes.UpdateProjectAdvancedCfg,
        ProjectActionTypes.UpdateProjectIssueProviderCfg,
        ProjectActionTypes.UpdateProjectWorkStart,
        ProjectActionTypes.UpdateProjectWorkEnd,
        ProjectActionTypes.AddToProjectBreakTime,
        ProjectActionTypes.UpdateProjectOrder,
        ProjectActionTypes.ArchiveProject,
        ProjectActionTypes.UnarchiveProject,
        ProjectActionTypes.UpdateLastCompletedDay,
      ),
      withLatestFrom(
        this._store$.pipe(select(selectProjectFeatureState))
      ),
      tap(this._saveToLs.bind(this))
    );


  @Effect({dispatch: false}) updateLastActive$: any = this._actions$
    .pipe(
      ofType(
        ProjectActionTypes.AddProject,
        ProjectActionTypes.DeleteProject,
        ProjectActionTypes.UpdateProject,
        ProjectActionTypes.UpdateProjectAdvancedCfg,
        ProjectActionTypes.UpdateProjectIssueProviderCfg,
        ProjectActionTypes.UpdateProjectOrder,
        ProjectActionTypes.AddToProjectBreakTime,
        ProjectActionTypes.ArchiveProject,
        ProjectActionTypes.UnarchiveProject,
        ProjectActionTypes.UpdateLastCompletedDay,
      ),
      tap(this._persistenceService.saveLastActive.bind(this))
    );

  @Effect() updateWorkStart$: any = this._actions$
    .pipe(
      ofType(
        ProjectActionTypes.LoadProjectState,
        ProjectActionTypes.LoadProjectRelatedDataSuccess,
      ),
      withLatestFrom(
        this._store$.pipe(select(selectCurrentProject))
      ),
      filter(([a, projectData]) => !projectData.workStart[getWorklogStr()]),
      map(([a, projectData]) => {
        return new UpdateProjectWorkStart({
          id: projectData.id,
          date: getWorklogStr(),
          newVal: Date.now(),
        });
      })
    );

  @Effect({dispatch: false}) checkIfDayWasFinished$: any = this._actions$
    .pipe(
      ofType(
        ProjectActionTypes.LoadProjectRelatedDataSuccess,
      ),
      withLatestFrom(
        this._projectService.lastWorkEnd$,
        this._projectService.lastCompletedDay$,
        this._globalConfigService.misc$,
      ),
      map(([a, lastWorkEndTimestamp, lastCompletedDayStr, miscCfg]) =>
        ({a, lastWorkEndTimestamp, lastCompletedDayStr, miscCfg})),
      filter(({miscCfg}) =>
        miscCfg && !miscCfg.isDisableRemindWhenForgotToFinishDay),
      filter(({lastWorkEndTimestamp, lastCompletedDayStr}) => {
        return isShowFinishDayNotification(lastWorkEndTimestamp, lastCompletedDayStr);
      }),
      tap(({lastWorkEndTimestamp}) => {
        const dayStr = getWorklogStr(lastWorkEndTimestamp);
        this._bannerService.open({
          id: BannerId.ForgotToFinishDay,
          ico: 'info',
          msg: T.F.PROJECT.BANNER.FINISH_DAY.MSG,
          translateParams: {
            dayStr
          },
          action: {
            label: T.F.PROJECT.BANNER.FINISH_DAY.FINISH_DAY,
            fn: () => {
              this._router.navigate(['/daily-summary', dayStr]);
            }
          },
        });
      }),
    );

  @Effect({dispatch: false}) dismissProjectScopeBannersOnProjectChange: any = this._actions$
    .pipe(
      ofType(
        ProjectActionTypes.SetCurrentProject,
      ),
      tap(() => {
        this._bannerService.dismissIfExisting(BannerId.ForgotToFinishDay);
        this._bannerService.dismissIfExisting(BannerId.JiraUnblock);
      }),
    );


  @Effect() updateWorkEnd$: any = this._actions$
    .pipe(
      ofType(
        TaskActionTypes.AddTimeSpent,
      ),
      withLatestFrom(
        this._store$.pipe(select(selectCurrentProject))
      ),
      map(([a, projectData]) => {
        return new UpdateProjectWorkEnd({
          id: projectData.id,
          date: getWorklogStr(),
          newVal: Date.now(),
        });
      })
    );


  @Effect() onProjectIdChange$: any = this._actions$
    .pipe(
      ofType(
        ProjectActionTypes.LoadProjectState,
        ProjectActionTypes.SetCurrentProject,
      ),
      withLatestFrom(
        this._store$.pipe(select(selectCurrentProjectId))
      ),
      switchMap(([action, projectId]) => {
        return Promise.all([
          // TODO automatize
          this._noteService.loadStateForProject(projectId),
          this._bookmarkService.loadStateForProject(projectId),
          this._attachmentService.loadStateForProject(projectId),
<<<<<<< HEAD
=======
          this._tagService.loadStateForProject(projectId),
          this._issueService.loadStatesForProject(projectId),
>>>>>>> a959750f
          this._taskService.loadStateForProject(projectId),
          this._metricService.loadStateForProject(projectId),
          this._improvementService.loadStateForProject(projectId),
          this._obstructionService.loadStateForProject(projectId),
          this._taskRepeatCfgService.loadStateForProject(projectId),
        ]);
      }),
      map(data => {
        return new LoadProjectRelatedDataSuccess();
      })
    );

  @Effect({dispatch: false}) onProjectCreated: any = this._actions$
    .pipe(
      ofType(
        ProjectActionTypes.AddProject,
      ),
      tap((action: AddProject) => {
        this._snackService.open({
          ico: 'add',
          type: 'SUCCESS',
          msg: T.F.PROJECT.S.CREATED,
          translateParams: {title: action.payload.project.title}
        });
      }),
    );

  @Effect({dispatch: false}) showDeletionSnack: any = this._actions$
    .pipe(
      ofType(
        ProjectActionTypes.DeleteProject,
      ),
      tap((action: DeleteProject) => {
        this._snackService.open({
          ico: 'delete_forever',
          msg: T.F.PROJECT.S.DELETED
        });
      }),
    );


  @Effect({dispatch: false}) deleteProjectRelatedData: any = this._actions$
    .pipe(
      ofType(
        ProjectActionTypes.DeleteProject,
      ),
      tap(async (action: ArchiveProject) => {
        await this._persistenceService.removeCompleteRelatedDataForProject(action.payload.id);
        this._reminderService.removeReminderByProjectId(action.payload.id);
      }),
    );


  @Effect({dispatch: false}) archiveProject: any = this._actions$
    .pipe(
      ofType(
        ProjectActionTypes.ArchiveProject,
      ),
      tap(async (action: ArchiveProject) => {
        await this._persistenceService.archiveProject(action.payload.id);
        this._reminderService.removeReminderByProjectId(action.payload.id);
        this._snackService.open({
          ico: 'archive',
          msg: T.F.PROJECT.S.ARCHIVED,
        });
      }),
    );

  @Effect({dispatch: false}) unarchiveProject: any = this._actions$
    .pipe(
      ofType(
        ProjectActionTypes.UnarchiveProject,
      ),
      tap(async (action: ArchiveProject) => {
        await this._persistenceService.unarchiveProject(action.payload.id);

        this._snackService.open({
          ico: 'unarchive',
          msg: T.F.PROJECT.S.UNARCHIVED
        });
      }),
    );

  @Effect({dispatch: false}) snackUpdateIssueProvider$: any = this._actions$
    .pipe(
      ofType(
        ProjectActionTypes.UpdateProjectIssueProviderCfg,
      ),
      tap((action: UpdateProjectIssueProviderCfg) => {
        this._snackService.open({
          type: 'SUCCESS',
          msg: T.F.PROJECT.S.ISSUE_PROVIDER_UPDATED,
          translateParams: {
            issueProviderKey: action.payload.issueProviderKey
          }
        });
      })
    );

  @Effect({dispatch: false}) snackUpdateBaseSettings$: any = this._actions$
    .pipe(
      ofType(
        ProjectActionTypes.UpdateProject,
      ),
      tap((action: UpdateProject) => {
        this._snackService.open({
          type: 'SUCCESS',
          msg: T.F.PROJECT.S.UPDATED,
        });
      })
    );

  constructor(
    private _actions$: Actions,
    private _store$: Store<any>,
    private _snackService: SnackService,
    private _projectService: ProjectService,
    private _persistenceService: PersistenceService,
    private _taskService: TaskService,
    private _taskRepeatCfgService: TaskRepeatCfgService,
    private _issueService: IssueService,
    private _bookmarkService: BookmarkService,
    private _noteService: NoteService,
    private _bannerService: BannerService,
    private _globalConfigService: GlobalConfigService,
    private _attachmentService: AttachmentService,
    private _tagService: TagService,
    private _reminderService: ReminderService,
    private _metricService: MetricService,
    private _obstructionService: ObstructionService,
    private _improvementService: ImprovementService,
    private _router: Router,
  ) {
  }

  private _saveToLs([action, projectFeatureState]) {
    this._persistenceService.project.save(projectFeatureState);
  }
}

<|MERGE_RESOLUTION|>--- conflicted
+++ resolved
@@ -180,11 +180,7 @@
           this._noteService.loadStateForProject(projectId),
           this._bookmarkService.loadStateForProject(projectId),
           this._attachmentService.loadStateForProject(projectId),
-<<<<<<< HEAD
-=======
           this._tagService.loadStateForProject(projectId),
-          this._issueService.loadStatesForProject(projectId),
->>>>>>> a959750f
           this._taskService.loadStateForProject(projectId),
           this._metricService.loadStateForProject(projectId),
           this._improvementService.loadStateForProject(projectId),
