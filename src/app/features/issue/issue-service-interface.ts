import { Observable } from 'rxjs';
import {
  IssueData,
  IssueDataReduced,
  IssueIntegrationCfg,
  SearchResultItem,
} from './issue.model';
import { Task } from '../tasks/task.model';
import { TaskAttachment } from '../tasks/task-attachment/task-attachment.model';

export interface IssueServiceInterface {
<<<<<<< HEAD
  // MANDATORY
  // ---------
=======
  isEnabled(cfg: IssueIntegrationCfg): boolean;

  isBacklogPollingEnabledForProjectOnce$(projectId: string): Observable<boolean>;

  isIssueRefreshEnabledForProjectOnce$(projectId: string): Observable<boolean>;

  pollTimer$: Observable<number>;

>>>>>>> a276f259
  issueLink$(issueId: string | number, projectId: string): Observable<string>;

  getById$(id: string | number, projectId: string): Observable<IssueData>;

  getAddTaskData(issueData: IssueDataReduced): Partial<Task> & { title: string };

<<<<<<< HEAD
  // OPTIONAL
  // --------
  searchIssues$?(searchTerm: string, projectId: string): Observable<SearchResultItem[]>;

  // also used to determine if task is done
  refreshIssue?(
    task: Task,
    isNotifySuccess: boolean,
    isNotifyNoUpdateRequired: boolean,
  ): Promise<{
=======
  searchIssues$(searchTerm: string, projectId: string): Observable<SearchResultItem[]>;

  getFreshDataForIssueTask(task: Task): Promise<{
>>>>>>> a276f259
    taskChanges: Partial<Task>;
    issue: IssueData;
    issueTitle: string;
  } | null>;

  getFreshDataForIssueTasks(tasks: Task[]): Promise<
    {
      task: Task;
      taskChanges: Partial<Task>;
      issue: IssueData;
    }[]
  >;

<<<<<<< HEAD
  getMappedAttachments?(issueData: IssueData): TaskAttachment[];
=======
  // OPTIONAL INTERFACES
  // -------------------
  getMappedAttachments?(issueData: IssueData): TaskAttachment[];

  getNewIssuesToAddToBacklog?(
    projectId: string,
    allExistingIssueIds: number[] | string[],
  ): Promise<IssueDataReduced[]>;
>>>>>>> a276f259
}<|MERGE_RESOLUTION|>--- conflicted
+++ resolved
@@ -9,10 +9,8 @@
 import { TaskAttachment } from '../tasks/task-attachment/task-attachment.model';
 
 export interface IssueServiceInterface {
-<<<<<<< HEAD
   // MANDATORY
   // ---------
-=======
   isEnabled(cfg: IssueIntegrationCfg): boolean;
 
   isBacklogPollingEnabledForProjectOnce$(projectId: string): Observable<boolean>;
@@ -21,29 +19,16 @@
 
   pollTimer$: Observable<number>;
 
->>>>>>> a276f259
   issueLink$(issueId: string | number, projectId: string): Observable<string>;
 
   getById$(id: string | number, projectId: string): Observable<IssueData>;
 
   getAddTaskData(issueData: IssueDataReduced): Partial<Task> & { title: string };
 
-<<<<<<< HEAD
-  // OPTIONAL
-  // --------
-  searchIssues$?(searchTerm: string, projectId: string): Observable<SearchResultItem[]>;
+  searchIssues$(searchTerm: string, projectId: string): Observable<SearchResultItem[]>;
 
   // also used to determine if task is done
-  refreshIssue?(
-    task: Task,
-    isNotifySuccess: boolean,
-    isNotifyNoUpdateRequired: boolean,
-  ): Promise<{
-=======
-  searchIssues$(searchTerm: string, projectId: string): Observable<SearchResultItem[]>;
-
   getFreshDataForIssueTask(task: Task): Promise<{
->>>>>>> a276f259
     taskChanges: Partial<Task>;
     issue: IssueData;
     issueTitle: string;
@@ -57,16 +42,12 @@
     }[]
   >;
 
-<<<<<<< HEAD
-  getMappedAttachments?(issueData: IssueData): TaskAttachment[];
-=======
-  // OPTIONAL INTERFACES
-  // -------------------
+  // OPTIONAL
+  // --------
   getMappedAttachments?(issueData: IssueData): TaskAttachment[];
 
   getNewIssuesToAddToBacklog?(
     projectId: string,
     allExistingIssueIds: number[] | string[],
   ): Promise<IssueDataReduced[]>;
->>>>>>> a276f259
 }