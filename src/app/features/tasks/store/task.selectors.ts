import {createFeatureSelector, createSelector} from '@ngrx/store';
<<<<<<< HEAD
import {TASK_FEATURE_NAME} from './task.reducer';
import {Task, TaskState, TaskWithSubTasks} from '../task.model';
import {IssueProviderKey} from '../../issue/issue.model';
import {filterStartableTasks} from './task.reducer.util';
import {taskAdapter} from './task.adapter';
import {GITHUB_TYPE, JIRA_TYPE} from '../../issue/issue.const';

const mapSubTasksToTasks = (tasksIN): TaskWithSubTasks[] => {
  return tasksIN.filter((task) => !task.parentId)
=======
import {filterStartableTasks, TASK_FEATURE_NAME, taskAdapter, TaskState} from './task.reducer';
import {selectIssueEntityMap} from '../../issue/issue.selector';
import {Task, TaskWithIssueData, TaskWithSubTasks} from '../task.model';
import {IssueProviderKey} from '../../issue/issue';
import {create} from 'domain';

const mapIssueDataToTask = (tasks_, issueEntityMap): TaskWithIssueData[] => {
  return tasks_ && tasks_.map((task) => {
    const issueData = (task.issueId && task.issueType) && issueEntityMap[task.issueType] && issueEntityMap[task.issueType][task.issueId];
    return issueData ? {...task, issueData: issueData} : task;
  });
};

const mapSubTasksToTasks = (tasks__): TaskWithSubTasks[] => {
  return tasks__.filter((task) => !task.parentId)
>>>>>>> a959750f
    .map((task) => {
      if (task.subTaskIds && task.subTaskIds.length > 0) {
        return {
          ...task,
          subTasks: task.subTaskIds
            .map((subTaskId) => tasksIN.find((taskIN) => taskIN.id === subTaskId))
        };
      } else {
        return task;
      }
    });
};
const mapSubTasksToTask = (task: Task, s: TaskState): TaskWithSubTasks => {
  if (!task) {
    return null;
  }
  return {
    ...task,
    subTasks: task.subTaskIds.map(id => s.entities[id])
  };
};


const mapEstimateRemaining = (tasks): number => tasks && tasks.length && tasks.reduce((acc, task) => {
  let isTrackVal;
  let estimateRemaining;
  if (task.subTasks && task.subTasks.length > 0) {
    estimateRemaining = task.subTasks.reduce((subAcc, subTask) => {
      const estimateRemainingSub = (+subTask.timeEstimate) - (+subTask.timeSpent);
      const isTrackValSub = ((estimateRemainingSub > 0) && !subTask.isDone);
      return subAcc + ((isTrackValSub) ? estimateRemainingSub : 0);
    }, 0);
  } else {
    estimateRemaining = (+task.timeEstimate) - (+task.timeSpent);
  }
  isTrackVal = ((estimateRemaining > 0) && !task.isDone);
  return acc + ((isTrackVal) ? estimateRemaining : 0);
}, 0);


const mapTasksFromIds = (tasksIN, ids) => {
  return ids.map(id => tasksIN.find(task => task.id === id));
};

const flattenTasks = (tasksIN): TaskWithSubTasks[] => {
  let flatTasks = [];
  tasksIN.forEach(task => {
    flatTasks.push(task);
    if (task.subTasks) {
      flatTasks = flatTasks.concat(task.subTasks);
    }
  });
  return flatTasks;
};

const mapTotalTimeWorked = (tasks): number => tasks.reduce((acc, task) => acc + task.timeSpent, 0);

// SELECTORS
// ---------
const {selectIds, selectEntities, selectAll, selectTotal} = taskAdapter.getSelectors();
export const selectTaskFeatureState = createFeatureSelector<TaskState>(TASK_FEATURE_NAME);
export const selectTaskEntities = createSelector(selectTaskFeatureState, selectEntities);
export const selectIsTasksLoaded = createSelector(selectTaskFeatureState, state => state.isDataLoaded);
export const selectBacklogTaskIds = createSelector(selectTaskFeatureState, state => state.backlogTaskIds);
export const selectBacklogTaskCount = createSelector(selectBacklogTaskIds, state => state && state.length);
export const selectTodaysTaskIds = createSelector(selectTaskFeatureState, state => state.todaysTaskIds);
export const selectCurrentTaskId = createSelector(selectTaskFeatureState, state => state.currentTaskId);
export const selectIsTaskDataLoaded = createSelector(selectTaskFeatureState, state => state.isDataLoaded);
export const selectCurrentTask = createSelector(selectTaskFeatureState, s => s.currentTaskId && s.entities[s.currentTaskId]);

export const selectCurrentTaskOrParentWithData = createSelector(
  selectTaskFeatureState,
  (s): TaskWithSubTasks => {
    const t = s.currentTaskId
      && s.entities[s.currentTaskId] && s.entities[s.currentTaskId].parentId
      && s.entities[s.entities[s.currentTaskId].parentId] || s.entities[s.currentTaskId];
    return mapSubTasksToTask(t, s);
  });

export const selectJiraTasks = createSelector(
  selectTaskFeatureState,
  (s): Task[] => {
    return s.ids
      .map(id => s.entities[id])
      .filter((task: Task) => task.issueType === JIRA_TYPE);
  });

export const selectGithubTasks = createSelector(
  selectTaskFeatureState,
  (s): Task[] => {
    return s.ids
      .map(id => s.entities[id])
      .filter((task: Task) => task.issueType === GITHUB_TYPE);
  });

export const selectSelectedTaskId = createSelector(selectTaskFeatureState, (state) => state.selectedTaskId);
export const selectTaskAdditionalInfoTargetPanel = createSelector(selectTaskFeatureState, (state) => state.taskAdditionalInfoTargetPanel);
export const selectSelectedTask = createSelector(
  selectTaskFeatureState,
  (s): TaskWithSubTasks => {
    return s.selectedTaskId && mapSubTasksToTask(s.entities[s.selectedTaskId], s);
  });

export const selectCurrentTaskParentOrCurrent = createSelector(selectTaskFeatureState, (s): Task =>
  s.currentTaskId
  && s.entities[s.currentTaskId] && s.entities[s.currentTaskId].parentId
  && s.entities[s.entities[s.currentTaskId].parentId]
  || s.entities[s.currentTaskId]
);


export const selectAllTasks = createSelector(selectTaskFeatureState, selectAll);
export const selectScheduledTasks = createSelector(selectAllTasks, (tasks) => tasks.filter(task => task.reminderId));
export const selectStartableTaskIds = createSelector(
  selectTaskFeatureState,
  filterStartableTasks,
);
export const selectStartableTasks = createSelector(
  selectTaskFeatureState,
  (s) =>
    filterStartableTasks(s).map(id => s.entities[id])
);

export const selectAllTasksWithSubTasks = createSelector(selectAllTasks, mapSubTasksToTasks);


export const selectIsTaskForTodayPlanned = createSelector(
  selectTaskFeatureState,
  (state): boolean => !!state.todaysTaskIds && state.todaysTaskIds.length > 0,
);
export const selectTodaysTasksWithSubTasks = createSelector(selectAllTasksWithSubTasks, selectTodaysTaskIds, mapTasksFromIds);
export const selectBacklogTasksWithSubTasks = createSelector(selectAllTasksWithSubTasks, selectBacklogTaskIds, mapTasksFromIds);
export const selectTodaysTasksFlat = createSelector(selectTodaysTasksWithSubTasks, flattenTasks);


export const selectTodaysUnDoneTasksWithSubTasks = createSelector(
  selectTodaysTasksWithSubTasks,
  (tasks): TaskWithSubTasks[] => tasks.filter(task => !task.isDone)
);
export const selectTodaysDoneTasksWithSubTasks = createSelector(
  selectTodaysTasksWithSubTasks,
  (tasks): TaskWithSubTasks[] => tasks.filter(task => task.isDone)
);

export const selectEstimateRemainingForToday = createSelector(selectTodaysTasksWithSubTasks, mapEstimateRemaining);
export const selectEstimateRemainingForBacklog = createSelector(selectBacklogTasksWithSubTasks, mapEstimateRemaining);
export const selectTotalTimeWorkedOnTodaysTasks = createSelector(selectTodaysTasksWithSubTasks, mapTotalTimeWorked);

export const selectHasTasksToWorkOn = createSelector(
  selectIsTasksLoaded,
  selectTodaysTasksWithSubTasks,
  (isTasksLoaded, tasks) => {
    const _tasksToWorkOn = tasks.filter((t) => {
      return !t.isDone && !t.repeatCfgId &&
        ((!t.subTasks || t.subTasks.length === 0) || t.subTasks.filter((st) => !st.isDone).length > 0);
    });
    return (_tasksToWorkOn && _tasksToWorkOn.length > 0);
  }
);

// DYNAMIC SELECTORS
// -----------------
export const selectTaskById = createSelector(
  selectTaskFeatureState,
  (state, props: { id: string }): Task => state.entities[props.id]
);

export const selectTaskByIdWithSubTaskData = createSelector(
  selectTaskFeatureState,
  (state, props: { id: string }): TaskWithSubTasks => {
    return mapSubTasksToTask(state.entities[props.id], state);
  }
);


export const selectTaskByIssueId = createSelector(
  selectTaskFeatureState,
  (state, props: { issueId: string, issueType: IssueProviderKey }): Task => {
    const ids = state.ids as string[];
    const taskId = ids.find(idIN => state.entities[idIN]
      && state.entities[idIN].issueType === props.issueType && state.entities[idIN].issueId === props.issueId);

    return taskId
      ? state.entities[taskId]
      : null;
  }
);
export const selectTasksWorkedOnOrDoneFlat = createSelector(selectAllTasks, (tasks, props: { day: string }) => {
  if (!props) {
    return null;
  }

  const todayStr = props.day;
  return tasks.filter(
    (t: Task) => t.isDone || (t.timeSpentOnDay && t.timeSpentOnDay[todayStr] && t.timeSpentOnDay[todayStr] > 0)
  );
});


// REPEATABLE TASKS
// ----------------
export const selectAllRepeatableTaskWithSubTasks = createSelector(
  selectAllTasksWithSubTasks,
  (tasks: TaskWithSubTasks[]) => {
    return tasks.filter(task => !!task.repeatCfgId && task.repeatCfgId !== null);
  }
);
export const selectAllRepeatableTaskWithSubTasksFlat = createSelector(
  selectAllRepeatableTaskWithSubTasks,
  flattenTasks,
);

export const selectTasksByRepeatConfigId = createSelector(
  selectTaskFeatureState,
  (state, props: { repeatCfgId: string }): Task[] => {
    const ids = state.ids as string[];
    const taskIds = ids.filter(idIN => state.entities[idIN]
      && state.entities[idIN].repeatCfgId === props.repeatCfgId);

    return (taskIds && taskIds.length)
      ? taskIds.map(id => state.entities[id])
      : null;
  }
);

export const selectTaskWithSubTasksByRepeatConfigId = createSelector(
  selectAllTasksWithSubTasks,
  (tasks: TaskWithSubTasks[], props: { repeatCfgId: string }) => {
    return tasks.filter(task => task.repeatCfgId === props.repeatCfgId);
  }
);

export const selectTasksByTag = createSelector(
  selectAllTasksWithSubTasks,
  (tasks: TaskWithSubTasks[], props: { tagId: string }) => {
    return tasks.filter(task => task.tagIds.indexOf(props.tagId) !== -1);
  }
);<|MERGE_RESOLUTION|>--- conflicted
+++ resolved
@@ -1,5 +1,4 @@
 import {createFeatureSelector, createSelector} from '@ngrx/store';
-<<<<<<< HEAD
 import {TASK_FEATURE_NAME} from './task.reducer';
 import {Task, TaskState, TaskWithSubTasks} from '../task.model';
 import {IssueProviderKey} from '../../issue/issue.model';
@@ -9,23 +8,6 @@
 
 const mapSubTasksToTasks = (tasksIN): TaskWithSubTasks[] => {
   return tasksIN.filter((task) => !task.parentId)
-=======
-import {filterStartableTasks, TASK_FEATURE_NAME, taskAdapter, TaskState} from './task.reducer';
-import {selectIssueEntityMap} from '../../issue/issue.selector';
-import {Task, TaskWithIssueData, TaskWithSubTasks} from '../task.model';
-import {IssueProviderKey} from '../../issue/issue';
-import {create} from 'domain';
-
-const mapIssueDataToTask = (tasks_, issueEntityMap): TaskWithIssueData[] => {
-  return tasks_ && tasks_.map((task) => {
-    const issueData = (task.issueId && task.issueType) && issueEntityMap[task.issueType] && issueEntityMap[task.issueType][task.issueId];
-    return issueData ? {...task, issueData: issueData} : task;
-  });
-};
-
-const mapSubTasksToTasks = (tasks__): TaskWithSubTasks[] => {
-  return tasks__.filter((task) => !task.parentId)
->>>>>>> a959750f
     .map((task) => {
       if (task.subTaskIds && task.subTaskIds.length > 0) {
         return {
