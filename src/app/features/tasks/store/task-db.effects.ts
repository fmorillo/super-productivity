--- conflicted
+++ resolved
@@ -50,20 +50,6 @@
         // RELATED ACTIONS
         TaskRepeatCfgActionTypes.AddTaskRepeatCfgToTask,
       ),
-<<<<<<< HEAD
-=======
-
-      withLatestFrom(this._projectService.isProjectChanging$),
-      filter(([action, isChanging]) => {
-        // NOTE: filter out everything happening between project change start and all related data being loaded
-        if (isChanging) {
-          console.warn('Project was changing while attempting to do something');
-          console.warn('ACTION:', action);
-        }
-        return !isChanging;
-      }),
-
->>>>>>> a7a8e15f
       withLatestFrom(
         this._store$.pipe(select(selectCurrentProjectId)),
         this._store$.pipe(select(selectTaskFeatureState)),
